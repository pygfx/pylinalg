--- conflicted
+++ resolved
@@ -3,25 +3,14 @@
 
 Linear algebra utilities for Python.
 """
-
-# flake8: noqa
 from importlib.metadata import version
 
-__version__ = version("pylinalg")
-version_info = tuple(map(int, __version__.split(".")))
-
-
-<<<<<<< HEAD
-from . import matrix, misc, quaternion, vector
-=======
->>>>>>> 01647542
 from .matrix import *
 from .misc import *
 from .quaternion import *
 from .vector import *
 
-<<<<<<< HEAD
-__all__ = matrix.__all__ + misc.__all__ + quaternion.__all__ + vector.__all__
-=======
-del version
->>>>>>> 01647542
+__version__ = version("pylinalg")
+version_info = tuple(map(int, __version__.split(".")))
+
+del version