--- conflicted
+++ resolved
@@ -226,10 +226,4 @@
 This API is for external use and for novice-users that want to
 perform linear algebra operations.
 
-<<<<<<< HEAD
-Extensive input validation and ease of use is prioritized over performance.
-
-The source for this API resides in the `pylinalg.obj` subpackage.
-=======
-The source for this API resides in the `pylinalg.obj` subpackagee.
->>>>>>> 572d08da
+The source for this API resides in the `pylinalg.obj` subpackagee.